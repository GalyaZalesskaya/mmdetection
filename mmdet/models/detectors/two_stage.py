--- conflicted
+++ resolved
@@ -2,17 +2,12 @@
 import torch
 import torch.nn as nn
 
-<<<<<<< HEAD
-from mmdet.core import bbox2result, bbox2roi, build_assigner, build_sampler
-from mmdet.core.mask.transforms import mask2result
-from .. import builder
-from ..registry import DETECTORS
-=======
 # from mmdet.core import bbox2result, bbox2roi, build_assigner, build_sampler
 from ..builder import DETECTORS, build_backbone, build_head, build_neck
->>>>>>> c77ccbbf
 from .base import BaseDetector
 from .test_mixins import RPNTestMixin
+
+
 
 
 @DETECTORS.register_module()
@@ -160,88 +155,11 @@
         else:
             proposal_list = proposals
 
-<<<<<<< HEAD
-        # assign gts and sample proposals
-        if self.with_bbox or self.with_mask:
-            bbox_assigner = build_assigner(self.train_cfg.rcnn.assigner)
-            bbox_sampler = build_sampler(
-                self.train_cfg.rcnn.sampler, context=self)
-            num_imgs = img.size(0)
-            if gt_bboxes_ignore is None:
-                gt_bboxes_ignore = [None for _ in range(num_imgs)]
-            sampling_results = []
-            for i in range(num_imgs):
-                assign_result = bbox_assigner.assign(proposal_list[i],
-                                                     gt_bboxes[i],
-                                                     gt_bboxes_ignore[i],
-                                                     gt_labels[i])
-                sampling_result = bbox_sampler.sample(
-                    assign_result,
-                    proposal_list[i],
-                    gt_bboxes[i],
-                    gt_labels[i],
-                    feats=[lvl_feat[i][None] for lvl_feat in x])
-                sampling_results.append(sampling_result)
-
-        # bbox head forward and loss
-        if self.with_bbox:
-            rois = bbox2roi([res.bboxes for res in sampling_results])
-            # TODO: a more flexible way to decide which feature maps to use
-            bbox_feats = self.bbox_roi_extractor(
-                x[:self.bbox_roi_extractor.num_inputs], rois)
-            if self.with_shared_head:
-                bbox_feats = self.shared_head(bbox_feats)
-            cls_score, bbox_pred = self.bbox_head(bbox_feats)
-
-            bbox_targets = self.bbox_head.get_target(sampling_results,
-                                                     gt_bboxes, gt_labels,
-                                                     self.train_cfg.rcnn)
-            loss_bbox = self.bbox_head.loss(cls_score, bbox_pred,
-                                            *bbox_targets)
-            losses.update(loss_bbox)
-
-        # mask head forward and loss
-        if self.with_mask:
-            if not self.share_roi_extractor:
-                pos_rois = bbox2roi(
-                    [res.pos_bboxes for res in sampling_results])
-                mask_feats = self.mask_roi_extractor(
-                    x[:self.mask_roi_extractor.num_inputs], pos_rois)
-                if self.with_shared_head:
-                    mask_feats = self.shared_head(mask_feats)
-            else:
-                pos_inds = []
-                device = bbox_feats.device
-                for res in sampling_results:
-                    pos_inds.append(
-                        torch.ones(
-                            res.pos_bboxes.shape[0],
-                            device=device,
-                            dtype=torch.bool))
-                    pos_inds.append(
-                        torch.zeros(
-                            res.neg_bboxes.shape[0],
-                            device=device,
-                            dtype=torch.bool))
-                pos_inds = torch.cat(pos_inds)
-                mask_feats = bbox_feats[pos_inds]
-
-            if mask_feats.shape[0] > 0:
-                mask_pred = self.mask_head(mask_feats)
-                mask_targets = self.mask_head.get_target(
-                    sampling_results, gt_masks, self.train_cfg.rcnn)
-                pos_labels = torch.cat(
-                    [res.pos_gt_labels for res in sampling_results])
-                loss_mask = self.mask_head.loss(mask_pred, mask_targets,
-                                                pos_labels)
-                losses.update(loss_mask)
-=======
         roi_losses = self.roi_head.forward_train(x, img_metas, proposal_list,
                                                  gt_bboxes, gt_labels,
                                                  gt_bboxes_ignore, gt_masks,
                                                  **kwargs)
         losses.update(roi_losses)
->>>>>>> c77ccbbf
 
         return losses
 
@@ -262,7 +180,6 @@
         return await self.roi_head.async_simple_test(
             x, proposal_list, img_meta, rescale=rescale)
 
-<<<<<<< HEAD
         if not self.with_mask:
             return bbox_results
         else:
@@ -277,13 +194,10 @@
 
     def simple_test(self,
                     img,
-                    img_meta,
+                    img_metas,
                     proposals=None,
                     rescale=False,
                     postprocess=True):
-=======
-    def simple_test(self, img, img_metas, proposals=None, rescale=False):
->>>>>>> c77ccbbf
         """Test without augmentation."""
         assert self.with_bbox, 'Bbox head must be implemented.'
 
@@ -294,66 +208,8 @@
         else:
             proposal_list = proposals
 
-<<<<<<< HEAD
-        det_bboxes, det_labels = self.simple_test_bboxes(
-            x, img_meta, proposal_list, self.test_cfg.rcnn, rescale=False)
-
-        det_masks = None
-        if self.with_mask:
-            det_masks = self.simple_test_mask(
-                x, img_meta, det_bboxes, det_labels, rescale=False)
-
-        if postprocess:
-            return self.postprocess(
-                det_bboxes, det_labels, det_masks, img_meta, rescale=rescale)
-        else:
-            if det_masks is None:
-                return det_bboxes, det_labels
-            else:
-                return det_bboxes, det_labels, det_masks
-
-    def postprocess(self,
-                    det_bboxes,
-                    det_labels,
-                    det_masks,
-                    img_meta,
-                    rescale=False):
-        img_h, img_w = img_meta[0]['ori_shape'][:2]
-        num_classes = self.bbox_head.num_classes
-        scale_factor = img_meta[0]['scale_factor']
-        if isinstance(scale_factor, float):
-            scale_factor = np.asarray((scale_factor, ) * 4)
-
-        if rescale:
-            # Keep original image resolution unchanged
-            # and scale bboxes and masks to it.
-            if isinstance(det_bboxes, torch.Tensor):
-                scale_factor = det_bboxes.new_tensor(scale_factor)
-            det_bboxes[:, :4] /= scale_factor
-        else:
-            # Resize image to test resolution
-            # and keep bboxes and masks in test scale.
-            img_h = np.round(img_h * scale_factor[1]).astype(np.int32)
-            img_w = np.round(img_w * scale_factor[0]).astype(np.int32)
-
-        bbox_results = bbox2result(det_bboxes, det_labels, num_classes)
-        if self.with_mask:
-            segm_results = mask2result(
-                det_bboxes,
-                det_labels,
-                det_masks,
-                num_classes,
-                mask_thr_binary=self.test_cfg.rcnn.mask_thr_binary,
-                rle=True,
-                full_size=True,
-                img_size=(img_h, img_w))
-            return bbox_results, segm_results
-=======
         return self.roi_head.simple_test(
-            x, proposal_list, img_metas, rescale=rescale)
->>>>>>> c77ccbbf
-
-        return bbox_results
+            x, proposal_list, img_metas, rescale=rescale, postprocess=postprocess)
 
     def aug_test(self, imgs, img_metas, rescale=False):
         """Test with augmentations.
